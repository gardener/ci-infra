--- conflicted
+++ resolved
@@ -281,26 +281,6 @@
     - do-not-merge/work-in-progress
     - needs-rebase
     - "cla: no"
-
-  # configuration for automerging robot PRs
-  - author: gardener-ci-robot
-    repos: *tide-onboarded-repos
-    labels:
-    # gardener-ci-robot adds this label to PRs that should be merged automatically
-    - skip-review
-    - "cla: yes"
-<<<<<<< HEAD
-    missingLabels:
-    - do-not-merge/blocked-paths
-    - do-not-merge/contains-merge-commits
-    - do-not-merge/hold
-    - do-not-merge/invalid-commit-message
-    - do-not-merge/invalid-owners-file
-    - do-not-merge/needs-kind
-    - do-not-merge/release-note-label-needed
-    - do-not-merge/work-in-progress
-    - needs-rebase
-    - "cla: no"
   - repos:
     - gardener/gardener-extension-provider-equinix-metal
     labels:
@@ -318,9 +298,15 @@
     - do-not-merge/work-in-progress
     - needs-rebase
     - "cla: no"
-=======
+
+  # configuration for automerging robot PRs
+  - author: gardener-ci-robot
+    repos: *tide-onboarded-repos
+    labels:
+    # gardener-ci-robot adds this label to PRs that should be merged automatically
+    - skip-review
+    - "cla: yes"
     missingLabels: *tide-default-missing-labels
->>>>>>> eb7ee2ca
 
   context_options:
     # Use branch protection options to define required and optional contexts
